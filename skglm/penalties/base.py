
class BasePenalty:
    """Base class for penalty subclasses."""

    def get_spec(self):
        """Specify the numba types of the class attributes.

        Returns
        -------
        spec: Tuple of (attribute_name, dtype)
            spec to be passed to Numba jitclass to compile the class.
        """

    def params_to_dict(self):
        """Get the parameters to initialize an instance of the class.

        Returns
        -------
        dict_of_params : dict
            The parameters to instantiate an object of the class.
        """

    def value(self, w):
        """Value of penalty at vector w."""

<<<<<<< HEAD
    @abstractmethod
    def subdiff_distance(self, w, grad, ws):
        """Distance of negative gradient to subdifferential at w for features in `ws`.

        Parameters
        ----------
        w: array, shape (n_features,)
            Coefficient vector.

        grad: array, shape (ws.shape[0],)
            Gradient of the datafit at w, restricted to features in `ws`.

        ws: array, shape (ws_size,)
            Indices of features in the working set.

        Returns
        -------
        distances: array, shape (ws.shape[0],)
            The distances to the subdifferential.
        """

    @abstractmethod
=======
>>>>>>> 1b699a3b
    def is_penalized(self, n_features):
        """Return a binary mask with the penalized features."""

    def generalized_support(self, w):
        """Return a mask which is True for coefficients in the generalized support."""<|MERGE_RESOLUTION|>--- conflicted
+++ resolved
@@ -23,31 +23,6 @@
     def value(self, w):
         """Value of penalty at vector w."""
 
-<<<<<<< HEAD
-    @abstractmethod
-    def subdiff_distance(self, w, grad, ws):
-        """Distance of negative gradient to subdifferential at w for features in `ws`.
-
-        Parameters
-        ----------
-        w: array, shape (n_features,)
-            Coefficient vector.
-
-        grad: array, shape (ws.shape[0],)
-            Gradient of the datafit at w, restricted to features in `ws`.
-
-        ws: array, shape (ws_size,)
-            Indices of features in the working set.
-
-        Returns
-        -------
-        distances: array, shape (ws.shape[0],)
-            The distances to the subdifferential.
-        """
-
-    @abstractmethod
-=======
->>>>>>> 1b699a3b
     def is_penalized(self, n_features):
         """Return a binary mask with the penalized features."""
 
