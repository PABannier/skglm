import numpy as np
from numba import float64
from numba.types import bool_

from skglm.penalties.base import BasePenalty
from skglm.utils.prox_funcs import (
<<<<<<< HEAD
    ST, box_proj, prox_05, prox_2_3, prox_SCAD, value_SCAD, prox_MCP, value_MCP,
    prox_log_sum)
=======
    ST, box_proj, prox_05, prox_2_3, prox_SCAD, value_SCAD, prox_MCP,
    value_MCP, value_weighted_MCP)
>>>>>>> b9edb672


class L1(BasePenalty):
    """:math:`ell_1` penalty."""

    def __init__(self, alpha, positive=False):
        self.alpha = alpha
        self.positive = positive

    def get_spec(self):
        spec = (
            ('alpha', float64),
            ('positive', bool_),
        )
        return spec

    def params_to_dict(self):
        return dict(alpha=self.alpha, positive=self.positive)

    def value(self, w):
        """Compute L1 penalty value."""
        return self.alpha * np.sum(np.abs(w))

    def prox_1d(self, value, stepsize, j):
        """Compute proximal operator of the L1 penalty (soft-thresholding operator)."""
        return ST(value, self.alpha * stepsize, self.positive)

    def subdiff_distance(self, w, grad, ws):
        """Compute distance of negative gradient to the subdifferential at w."""
        subdiff_dist = np.zeros_like(grad)
        for idx, j in enumerate(ws):
            if self.positive:
                if w[j] < 0:
                    subdiff_dist[idx] = np.inf
                elif w[j] == 0:
                    # distance of -grad_j to (-infty, alpha]
                    subdiff_dist[idx] = max(0, -grad[idx] - self.alpha)
                else:
                    # distance of -grad_j to {alpha}
                    subdiff_dist[idx] = np.abs(grad[idx] + self.alpha)
            else:
                if w[j] == 0:
                    # distance of -grad_j to  [-alpha, alpha]
                    subdiff_dist[idx] = max(0, np.abs(grad[idx]) - self.alpha)
                else:
                    # distance of -grad_j to {alpha * sign(w[j])}
                    subdiff_dist[idx] = np.abs(grad[idx] + np.sign(w[j]) * self.alpha)
        return subdiff_dist

    def is_penalized(self, n_features):
        """Return a binary mask with the penalized features."""
        return np.ones(n_features, dtype=np.bool_)

    def generalized_support(self, w):
        """Return a mask with non-zero coefficients."""
        return w != 0

    def alpha_max(self, gradient0):
        """Return penalization value for which 0 is solution."""
        return np.max(np.abs(gradient0))


class L1_plus_L2(BasePenalty):
    """:math:`ell_1 + ell_2` penalty (aka ElasticNet penalty)."""

    def __init__(self, alpha, l1_ratio, positive=False):
        self.alpha = alpha
        self.l1_ratio = l1_ratio
        self.positive = positive

    def get_spec(self):
        spec = (
            ('alpha', float64),
            ('l1_ratio', float64),
            ('positive', bool_),
        )
        return spec

    def params_to_dict(self):
        return dict(alpha=self.alpha, l1_ratio=self.l1_ratio, positive=self.positive)

    def value(self, w):
        """Compute the L1 + L2 penalty value."""
        value = self.l1_ratio * self.alpha * np.sum(np.abs(w))
        value += (1 - self.l1_ratio) * self.alpha / 2 * np.sum(w ** 2)
        return value

    def prox_1d(self, value, stepsize, j):
        """Compute the proximal operator (scaled soft-thresholding)."""
        prox = ST(value, self.l1_ratio * self.alpha * stepsize, self.positive)
        prox /= (1 + stepsize * (1 - self.l1_ratio) * self.alpha)
        return prox

    def subdiff_distance(self, w, grad, ws):
        """Compute distance of negative gradient to the subdifferential at w."""
        subdiff_dist = np.zeros_like(grad)
        alpha = self.alpha
        l1_ratio = self.l1_ratio

        for idx, j in enumerate(ws):
            if self.positive:
                if w[j] < 0:
                    subdiff_dist[idx] = np.inf
                elif w[j] == 0:
                    # distance of -grad_j to (-infty, alpha * l1_ratio]
                    subdiff_dist[idx] = max(0, -grad[idx] - alpha * l1_ratio)
                else:
                    # distance of -grad_j to alpha * {l1_ratio + (1 - l1_ratio) * w[j]}
                    subdiff_dist[idx] = np.abs(
                        grad[idx] + alpha * (l1_ratio
                                             + (1 - l1_ratio) * w[j]))
            else:
                if w[j] == 0:
                    # distance of -grad_j to alpha * l1_ratio * [-1, 1]
                    subdiff_dist[idx] = max(0, np.abs(grad[idx]) - alpha * l1_ratio)
                else:
                    # distance of -grad_j to
                    # {alpha * (l1 ratio * sign(w[j]) + (1 - l1_ratio) * w[j])}
                    subdiff_dist[idx] = np.abs(
                        grad[idx] + alpha * (l1_ratio * np.sign(w[j])
                                             + (1 - l1_ratio) * w[j]))
        return subdiff_dist

    def is_penalized(self, n_features):
        """Return a binary mask with the penalized features."""
        return np.ones(n_features).astype(bool_)

    def generalized_support(self, w):
        """Return a mask with non-zero coefficients."""
        return w != 0

    def alpha_max(self, gradient0):
        """Return penalization value for which 0 is solution."""
        return np.max(np.abs(gradient0))


class WeightedL1(BasePenalty):
    """Weighted L1 penalty."""

    def __init__(self, alpha, weights, positive=False):
        self.alpha = alpha
        self.weights = weights.astype(np.float64)
        self.positive = positive

    def get_spec(self):
        spec = (
            ('alpha', float64),
            ('weights', float64[:]),
            ('positive', bool_),
        )
        return spec

    def params_to_dict(self):
        return dict(alpha=self.alpha, weights=self.weights, positive=self.positive)

    def value(self, w):
        """Compute the weighted L1 penalty."""
        return self.alpha * np.sum(np.abs(w) * self.weights)

    def prox_1d(self, value, stepsize, j):
        """Compute the proximal operator of weighted L1 (weighted soft-thresholding)."""
        return ST(value, self.alpha * stepsize * self.weights[j], self.positive)

    def subdiff_distance(self, w, grad, ws):
        """Compute distance of negative gradient to the subdifferential at w."""
        subdiff_dist = np.zeros_like(grad)
        alpha = self.alpha
        weights = self.weights

        for idx, j in enumerate(ws):
            if self.positive:
                if w[j] < 0:
                    subdiff_dist[idx] = np.inf
                elif w[j] == 0:
                    # distance of -grad_j to (-infty, alpha * weights[j]]
                    subdiff_dist[idx] = max(0, -grad[idx] - alpha * weights[j])
                else:
                    # distance of -grad_j to {alpha * weights[j]}
                    subdiff_dist[idx] = np.abs(grad[idx] + alpha * weights[j])
            else:
                if w[j] == 0:
                    # distance of -grad_j to alpha * weights[j] * [-1, 1]
                    subdiff_dist[idx] = max(0, np.abs(grad[idx]) - alpha * weights[j])
                else:
                    # distance of -grad_j to {alpha * weights[j] * sign(w[j])}
                    subdiff_dist[idx] = np.abs(
                        grad[idx] + alpha * weights[j] * np.sign(w[j]))
        return subdiff_dist

    def is_penalized(self, n_features):
        """Return a binary mask with the penalized features."""
        return self.weights != 0

    def generalized_support(self, w):
        """Return a mask with non-zero coefficients."""
        return w != 0

    def alpha_max(self, gradient0):
        """Return penalization value for which 0 is solution."""
        nnz_weights = self.weights != 0
        return np.max(np.abs(gradient0[nnz_weights] / self.weights[nnz_weights]))


class MCPenalty(BasePenalty):
    """Minimax Concave Penalty (MCP), a non-convex sparse penalty.

    Notes
    -----
    With :math:`x >= 0`:

    .. math::
        "pen"(x) = {(alpha x - x^2 / (2 gamma), if x <= alpha gamma),
                    (gamma alpha^2 / 2        , if x > alpha gamma):}
    .. math::
        "value" = sum_(j=1)^(n_"features") "pen"(abs(w_j))
    """

    def __init__(self, alpha, gamma, positive=False):
        self.alpha = alpha
        self.gamma = gamma
        self.positive = positive

    def get_spec(self):
        spec = (
            ('alpha', float64),
            ('gamma', float64),
            ('positive', bool_)
        )
        return spec

    def params_to_dict(self):
        return dict(alpha=self.alpha,
                    gamma=self.gamma,
                    positive=self.positive)

    def value(self, w):
        return value_MCP(w, self.alpha, self.gamma)

    def prox_1d(self, value, stepsize, j):
        """Compute the proximal operator of MCP."""
        return prox_MCP(value, stepsize, self.alpha, self.gamma, self.positive)

    def subdiff_distance(self, w, grad, ws):
        """Compute distance of negative gradient to the subdifferential at w."""
        subdiff_dist = np.zeros_like(grad)
        for idx, j in enumerate(ws):
            if self.positive and w[j] < 0:
                subdiff_dist[idx] = np.inf
            elif self.positive and w[j] == 0:
                # distance of -grad to (-infty, alpha]
                subdiff_dist[idx] = max(0, - grad[idx] - self.alpha)
            else:
                if w[j] == 0:
                    # distance of -grad to [-alpha, alpha]
                    subdiff_dist[idx] = max(0, np.abs(grad[idx]) - self.alpha)
                elif np.abs(w[j]) < self.alpha * self.gamma:
                    # distance of -grad to {alpha * sign(w[j]) - w[j] / gamma}
                    subdiff_dist[idx] = np.abs(
                        grad[idx] + self.alpha * np.sign(w[j]) - w[j] / self.gamma)
                else:
                    # distance of grad to 0
                    subdiff_dist[idx] = np.abs(grad[idx])
        return subdiff_dist

    def is_penalized(self, n_features):
        """Return a binary mask with the penalized features."""
        return np.ones(n_features, bool_)

    def generalized_support(self, w):
        """Return a mask with non-zero coefficients."""
        return w != 0

    def alpha_max(self, gradient0):
        """Return penalization value for which 0 is solution."""
        return np.max(np.abs(gradient0))


class WeightedMCPenalty(BasePenalty):
    """Weighted Minimax Concave Penalty (MCP), a non-convex sparse penalty.

    Notes
    -----
    With :math:`x >= 0`:

    .. math::
        "pen"(x) = {(alpha x - x^2 / (2 gamma), if x <= alpha gamma),
                    (gamma alpha^2 / 2        , if x > alpha gamma):}
    .. math::
        "value" = sum_(j=1)^(n_"features") "weights"_j xx "pen"(abs(w_j))
    """

    def __init__(self, alpha, gamma, weights, positive=False):
        self.alpha = alpha
        self.gamma = gamma
        self.weights = weights.astype(np.float64)
        self.positive = positive

    def get_spec(self):
        spec = (
            ('alpha', float64),
            ('gamma', float64),
            ('weights', float64[:]),
            ('positive', bool_)
        )
        return spec

    def params_to_dict(self):
        return dict(alpha=self.alpha,
                    gamma=self.gamma,
                    weights=self.weights,
                    positive=self.positive)

    def value(self, w):
        return value_weighted_MCP(w, self.alpha, self.gamma, self.weights)

    def prox_1d(self, value, stepsize, j):
        """Compute the proximal operator of the weighted MCP."""
        return prox_MCP(
            value, stepsize, self.alpha, self.gamma, self.positive, self.weights[j])

    def subdiff_distance(self, w, grad, ws):
        """Compute distance of negative gradient to the subdifferential at w."""
        subdiff_dist = np.zeros_like(grad)
        for idx, j in enumerate(ws):
            if self.positive and w[j] < 0:
                subdiff_dist[idx] = np.inf
            elif self.positive and w[j] == 0:
                # distance of -grad to (-infty, alpha * weights[j]]
                subdiff_dist[idx] = max(
                    0, - grad[idx] - self.alpha * self.weights[j])
            else:
                if w[j] == 0:
                    # distance of -grad to weights[j] * [-alpha, alpha]
                    subdiff_dist[idx] = max(
                        0, np.abs(grad[idx]) - self.alpha * self.weights[j])
                elif np.abs(w[j]) < self.alpha * self.gamma:
                    # distance of -grad to
                    # {weights[j] * alpha * sign(w[j]) - w[j] / gamma}
                    subdiff_dist[idx] = np.abs(
                        grad[idx] + self.alpha * self.weights[j] * np.sign(w[j])
                        - self.weights[j] * w[j] / self.gamma)
                else:
                    # distance of grad to 0
                    subdiff_dist[idx] = np.abs(grad[idx])
        return subdiff_dist

    def is_penalized(self, n_features):
        """Return a binary mask with the penalized features."""
        return np.ones(n_features, bool_)

    def generalized_support(self, w):
        """Return a mask with non-zero coefficients."""
        return w != 0

    def alpha_max(self, gradient0):
        """Return penalization value for which 0 is solution."""
        nnz_weights = self.weights != 0
        return np.max(np.abs(gradient0[nnz_weights] / self.weights[nnz_weights]))


class SCAD(BasePenalty):
    r"""Smoothly Clipped Absolute Deviation.

    Notes
    -----
    With :math:`x >= 0`:

    .. math::
        "pen"(x) = {
            (alpha x                  , if \ \ \ \ \ \ \ \ \ \ x <= alpha),
            (2 alpha gamma x - x^2 - alpha^2 / 2 (gamma - 1)
                                      , if       alpha \ \   < x <= alpha gamma),
            (alpha^2 (gamma + 1) / 2  , if       alpha gamma < x  )
        :}

    .. math::
        "value" = sum_(j=1)^(n_"features") "pen"(abs(w_j))
    """

    def __init__(self, alpha, gamma):
        self.alpha = alpha
        self.gamma = gamma

    def get_spec(self):
        spec = (
            ('alpha', float64),
            ('gamma', float64)
        )
        return spec

    def params_to_dict(self):
        return dict(alpha=self.alpha,
                    gamma=self.gamma)

    def value(self, w):
        """Compute the value of the SCAD penalty at w."""
        return value_SCAD(w, self.alpha, self.gamma)

    def prox_1d(self, value, stepsize, j):
        """Compute the proximal operator of SCAD penalty."""
        return prox_SCAD(value, stepsize, self.alpha, self.gamma)

    def subdiff_distance(self, w, grad, ws):
        """Compute distance of negative gradient to the subdifferential at w."""
        subdiff_dist = np.zeros_like(grad)
        for idx, j in enumerate(ws):
            if w[j] == 0:
                # distance of -grad_j to alpha * [-1, 1]
                subdiff_dist[idx] = max(0, np.abs(grad[idx]) - self.alpha)
            elif np.abs(w[j]) <= self.alpha:
                # distance of -grad_j to alpha * sgn(w[j])
                subdiff_dist[idx] = np.abs(grad[idx] + self.alpha * np.sign(w[j]))
            elif np.abs(w[j]) <= self.alpha * self.gamma:
                # distance of -grad_j to (alpha * gamma * sign(w[j]) - w[j])
                #                        / (gamma - 1)
                subdiff_dist[idx] = np.abs(
                    grad[idx] +
                    (np.sign(w[j]) * self.alpha * self.gamma - w[j]) / (self.gamma - 1)
                )
            else:
                # distance of -grad_j to 0
                subdiff_dist[idx] = np.abs(grad[idx])
        return subdiff_dist

    def is_penalized(self, n_features):
        """Return a binary mask with the penalized features."""
        return np.ones(n_features, bool_)

    def generalized_support(self, w):
        """Return a mask with non-zero coefficients."""
        return w != 0


class IndicatorBox(BasePenalty):
    """Box constraint penalty.

    Notes
    -----
    .. math:: bb"1"_([0, alpha]^(n_"samples"))

    where :math:`bb"1"` is the indicator function of the convex set
    :math:`[0, alpha]^(n_"samples")`
    """

    def __init__(self, alpha):
        self.alpha = alpha

    def get_spec(self):
        spec = (
            ('alpha', float64),
        )
        return spec

    def params_to_dict(self):
        return dict(alpha=self.alpha)

    def value(self, w):
        """Compute the value of the IndicatorBox at w."""
        if np.max(w) > self.alpha:
            return np.inf
        elif np.min(w) < 0:
            return np.inf
        return 0.0

    def prox_1d(self, value, stepsize, j):
        """Compute the proximal operator of the Indicator Box (box projection)."""
        return box_proj(value, 0, self.alpha)

    def subdiff_distance(self, w, grad, ws):
        """Compute distance of negative gradient to the subdifferential at w."""
        subdiff_dist = np.zeros_like(grad)
        for idx, j in enumerate(ws):
            if w[j] == 0:
                # distance of - grad_j to  [-infty, 0]
                subdiff_dist[idx] = max(0, - grad[idx])
            elif w[j] == self.alpha:
                # distance of - grad_j to  [0, +infty]
                subdiff_dist[idx] = max(0, grad[idx])
            else:
                # distance of - grad_j to 0
                subdiff_dist[idx] = np.abs(grad[idx])
        return subdiff_dist

    def is_penalized(self, n_features):
        """Return a binary mask with the penalized features."""
        return np.ones(n_features, bool_)

    def generalized_support(self, w):
        """Return a mask with coefficients that are neither 0 nor alpha."""
        # w is the output of the projection unto [0, C] so checking strict equality
        # should be ok and we can avoid np.isclose
        return np.logical_and(w != 0, w != self.alpha)


class L0_5(BasePenalty):
    """:math:`ell_(0.5)` non-convex quasi-norm penalty."""

    def __init__(self, alpha):
        self.alpha = alpha

    def get_spec(self):
        spec = (
            ('alpha', float64),
        )
        return spec

    def params_to_dict(self):
        return dict(alpha=self.alpha)

    def value(self, w):
        """Compute the value of L0_5 at w."""
        return self.alpha * np.sum(np.abs(w) ** 0.5)

    def derivative(self, w):
        """Compute the element-wise derivative."""
        return 1. / (2. * np.sqrt(np.abs(w)) + 1e-12)

    def prox_1d(self, value, stepsize, j):
        """Compute the proximal operator of L0_5."""
        return prox_05(value, self.alpha * stepsize)

    def subdiff_distance(self, w, grad, ws):
        """Compute distance of negative gradient to the subdifferential at w."""
        subdiff_dist = np.zeros_like(grad)
        for idx, j in enumerate(ws):
            # tau = (3./2.) * (self.alpha / lc[j]) ** (2./3.)
            if w[j] == 0:
                # distance of - grad_j to  [-tau, tau]
                # subdiff_dist[idx] = max(0, np.abs(grad[idx]) / lc[j] - tau)
                subdiff_dist[idx] = 0.
            else:
                # distance of - grad_j to alpha * sign(w[j]) TODO fix comment
                subdiff_dist[idx] = np.abs(
                    - grad[idx] - np.sign(w[j]) *
                    self.alpha / (2 * np.sqrt(np.abs(w[j]))))

        return subdiff_dist

    def is_penalized(self, n_features):
        """Return a binary mask with the penalized features."""
        return np.ones(n_features, bool_)

    def generalized_support(self, w):
        """Return a mask with non-zero coefficients."""
        return w != 0


class L2_3(BasePenalty):
    """:math:`ell_(2/3)` quasi-norm non-convex penalty."""

    def __init__(self, alpha):
        self.alpha = alpha

    def get_spec(self):
        spec = (
            ('alpha', float64),
        )
        return spec

    def params_to_dict(self):
        return dict(alpha=self.alpha)

    def value(self, w):
        """Compute the value of the L2_3 norm at w."""
        return self.alpha * np.sum(np.abs(w) ** (2/3))

    def derivative(self, w):
        """Compute the element-wise derivative."""
        return 2 / (3 * np.abs(w) ** (1/3) + 1e-12)

    def prox_1d(self, value, stepsize, j):
        """Compute the proximal operator of the L2_3 norm."""
        return prox_2_3(value, self.alpha * stepsize)

    def subdiff_distance(self, w, grad, ws):
        """Compute distance of negative gradient to the subdifferential at w."""
        subdiff_dist = np.zeros_like(grad)
        for idx, j in enumerate(ws):
            # tau = 2. * (2./3. * self.alpha / lc[j]) ** (3./4.)

            if w[j] == 0:
                # distance of - grad_j to  [-tau, tau]
                # subdiff_dist[idx] = max(0, np.abs(grad[idx]) / lc[j] - tau)
                subdiff_dist[idx] = 0.
            else:
                # distance of - grad_j to alpha * sign(w[j]) TODO fix comment
                subdiff_dist[idx] = np.abs(
                    - grad[idx] - np.sign(w[j]) *
                    self.alpha * 2 / (3 * np.abs(w[j]) ** (1/3)))

        return subdiff_dist

    def is_penalized(self, n_features):
        """Return a binary mask with the penalized features."""
        return np.ones(n_features, bool_)

    def generalized_support(self, w):
        """Return a mask with non-zero coefficients."""
        return w != 0


<<<<<<< HEAD
class LogSumPenalty(BasePenalty):
    """Log sum penalty."""

    def __init__(self, alpha, eps):
        self.alpha = alpha
        self.eps = eps

    def get_spec(self):
        spec = (
            ('alpha', float64),
            ('eps', float64),
        )
        return spec

    def params_to_dict(self):
        return dict(alpha=self.alpha, eps=self.eps)

    def value(self, w):
        """Compute the value of the log-sum penalty at w."""
        return self.alpha * np.sum(np.log(1. + np.abs(w) / self.eps))

    def derivative(self, w):
        """Compute the element-wise derivative."""
        return 1. / (np.abs(w) + self.eps)

    def prox_1d(self, value, stepsize, j):
        """Compute the proximal operator of the log-sum penalty."""
        return prox_log_sum(value, self.alpha * stepsize, self.eps)

    def subdiff_distance(self, w, grad, ws):
        """Compute distance of negative gradient to the subdifferential at w."""
        raise NotImplementedError("TODO?")
=======
class PositiveConstraint(BasePenalty):
    """Positivity constraint penalty."""

    def __init__(self):
        pass

    def get_spec(self):
        return ()

    def params_to_dict(self):
        return dict()

    def value(self, w):
        """Compute the value of the PositiveConstraint penalty at w."""
        return np.inf if (w < 0).any() else 0.

    def prox_1d(self, value, stepsize, j):
        """Compute the proximal operator of the PositiveConstraint."""
        return max(0., value)

    def subdiff_distance(self, w, grad, ws):
        """Compute distance of negative gradient to the subdifferential at w."""
        subdiff_dist = np.zeros_like(grad)
        for idx, j in enumerate(ws):
            if w[j] == 0:
                # distance of - grad_j to  ]-infty, 0]
                subdiff_dist[idx] = max(0, -grad[idx])
            elif w[j] > 0:
                # distance of - grad_j to 0
                subdiff_dist[idx] = abs(-grad[idx])
            else:
                # subdiff is empty, distance is infinite
                subdiff_dist[idx] = np.inf

        return subdiff_dist
>>>>>>> b9edb672

    def is_penalized(self, n_features):
        """Return a binary mask with the penalized features."""
        return np.ones(n_features, bool_)

    def generalized_support(self, w):
        """Return a mask with non-zero coefficients."""
<<<<<<< HEAD
        return w != 0
=======
        return w != 0


class L2(BasePenalty):
    r""":math:`ell_2` penalty.

    The penalty reads

    .. math::

        \alpha / 2  ||w||_2^2
    """

    def __init__(self, alpha):
        self.alpha = alpha

    def get_spec(self):
        spec = (
            ('alpha', float64),
        )
        return spec

    def params_to_dict(self):
        return dict(alpha=self.alpha)

    def value(self, w):
        """Compute the value of the L2 penalty."""
        return self.alpha * (w ** 2).sum() / 2

    def gradient(self, w):
        """Compute the gradient of the L2 penalty."""
        return self.alpha * w
>>>>>>> b9edb672
<|MERGE_RESOLUTION|>--- conflicted
+++ resolved
@@ -4,13 +4,8 @@
 
 from skglm.penalties.base import BasePenalty
 from skglm.utils.prox_funcs import (
-<<<<<<< HEAD
     ST, box_proj, prox_05, prox_2_3, prox_SCAD, value_SCAD, prox_MCP, value_MCP,
-    prox_log_sum)
-=======
-    ST, box_proj, prox_05, prox_2_3, prox_SCAD, value_SCAD, prox_MCP,
-    value_MCP, value_weighted_MCP)
->>>>>>> b9edb672
+    value_weighted_MCP, prox_log_sum)
 
 
 class L1(BasePenalty):
@@ -612,7 +607,6 @@
         return w != 0
 
 
-<<<<<<< HEAD
 class LogSumPenalty(BasePenalty):
     """Log sum penalty."""
 
@@ -645,7 +639,8 @@
     def subdiff_distance(self, w, grad, ws):
         """Compute distance of negative gradient to the subdifferential at w."""
         raise NotImplementedError("TODO?")
-=======
+
+
 class PositiveConstraint(BasePenalty):
     """Positivity constraint penalty."""
 
@@ -681,7 +676,6 @@
                 subdiff_dist[idx] = np.inf
 
         return subdiff_dist
->>>>>>> b9edb672
 
     def is_penalized(self, n_features):
         """Return a binary mask with the penalized features."""
@@ -689,9 +683,6 @@
 
     def generalized_support(self, w):
         """Return a mask with non-zero coefficients."""
-<<<<<<< HEAD
-        return w != 0
-=======
         return w != 0
 
 
@@ -723,5 +714,4 @@
 
     def gradient(self, w):
         """Compute the gradient of the L2 penalty."""
-        return self.alpha * w
->>>>>>> b9edb672
+        return self.alpha * w