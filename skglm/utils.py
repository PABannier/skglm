from functools import lru_cache

import numpy as np
import numba
from numba import njit
from numba.experimental import jitclass
from numba import float32, float64

from numpy.linalg import norm
from sklearn.utils import check_random_state


def spec_to_float32(spec):
    """Convert a numba specification to an equivalent float32 one.

    Parameters
    ----------
    spec : list
        A list of (name, dtype) for every attribute of a jitclass.

    Returns
    -------
    spec32 : list
        A list of (name, dtype) for every attribute of a jitclass, where float64
        have been replaced by float32.
    """
    spec32 = []
    for name, dtype in spec:
        if dtype == float64:
            dtype32 = float32
        elif isinstance(dtype, numba.core.types.npytypes.Array):
            if dtype.dtype == float64:
                dtype32 = dtype.copy(dtype=float32)
            else:
                dtype32 = dtype
        else:
            raise ValueError(f"Unknown spec type {dtype}")
        spec32.append((name, dtype32))
    return spec32


@lru_cache()
def jit_cached_compile(klass, spec, to_float32=False):
    """Jit compile class and cache compilation.

    Parameters
    ----------
    klass : class
        Un instantiated Datafit or Penalty.

    spec : tuple
        A tuple of (name, dtype) for every attribute of a jitclass.

    to_float32 : bool, optional
        If ``True``converts float64 types to float32, by default False.

    Returns
    -------
    Instance of Datafit or penalty
        Return a jitclass.
    """
    if to_float32:
        spec = spec_to_float32(spec)

    return jitclass(spec)(klass)


def compiled_clone(instance, to_float32=False):
    """Compile instance to a jitclass.

    Parameters
    ----------
    instance : Instance of Datafit or Penalty
        Datafit or Penalty object.

    to_float32 : bool, optional
        If ``True``converts float64 types to float32, by default False.

    Returns
    -------
    Instance of Datafit or penalty
        Return a jitclass.
    """
    return jit_cached_compile(
        instance.__class__,
        instance.get_spec(),
        to_float32,
    )(**instance.params_to_dict())


@njit
def ST(x, u):
    """Soft-thresholding of scalar x at level u."""
    if x > u:
        return x - u
    elif x < - u:
        return x + u
    else:
        return 0.


@njit
def ST_vec(x, u):
    """Entrywise soft-thresholding of array x at level u."""
    return np.sign(x) * np.maximum(0., np.abs(x) - u)


@njit
def proj_L2ball(u):
    """Project input on L2 unit ball."""
    norm_u = norm(u)
    if norm_u <= 1:
        return u
    return u / norm_u


@njit
def BST(x, u):
    """Block soft-thresholding of vector x at level u."""
    norm_x = norm(x)
    if norm_x < u:
        return np.zeros_like(x)
    else:
        return (1 - u / norm_x) * x


@njit
def box_proj(x, low, up):
    """Projection of scalar x onto [low, up] interval."""
    if x > up:
        return up
    elif x < low:
        return low
    else:
        return x


@njit
def value_MCP(w, alpha, gamma):
    """Compute the value of MCP."""
    s0 = np.abs(w) < gamma * alpha
    value = np.full_like(w, gamma * alpha ** 2 / 2.)
    value[s0] = alpha * np.abs(w[s0]) - w[s0]**2 / (2 * gamma)
    return np.sum(value)


@njit
def prox_MCP(value, stepsize, alpha, gamma):
    """Compute the proximal operator of stepsize * MCP penalty."""
    tau = alpha * stepsize
    g = gamma / stepsize  # what does g stand for ?
    if np.abs(value) <= tau:
        return 0.
    if np.abs(value) > g * tau:
        return value
    return np.sign(value) * (np.abs(value) - tau) / (1. - 1./g)


@njit
def value_SCAD(w, alpha, gamma):
    """Compute the value of the SCAD penalty at w."""
    value = np.full_like(w, alpha ** 2 * (gamma + 1) / 2)
    for j in range(len(w)):
        if np.abs(w[j]) <= alpha:
            value[j] = alpha * np.abs(w[j])
        elif np.abs(w[j]) <= alpha * gamma:
            value[j] = (
                2 * gamma * alpha * np.abs(w[j])
                - w[j] ** 2 - alpha ** 2) / (2 * (gamma - 1))
    return np.sum(value)


@njit
def prox_SCAD(value, stepsize, alpha, gamma):
    """Compute the proximal operator of stepsize * SCAD penalty."""
    # A general iterative shrinkage and thresholding algorithm for non-convex
    # regularized optimization problems, (Gong et al., 2013, Appendix)
    # see: http://proceedings.mlr.press/v28/gong13a.pdf
    tau = gamma * alpha
    x_1 = max(0, np.abs(value) - alpha * stepsize)
    x_2 = ((gamma - 1) * np.abs(value) - stepsize * tau) / (
        gamma - 1 - stepsize)
    x_2 = abs(x_2)
    x_3 = abs(value)
    x_s = [x_1, x_2, x_3]

    objs = np.array([(0.5 / stepsize) * (x - np.abs(value)) ** 2 + value_SCAD(
        np.array([x]), alpha, gamma) for x in x_s])
    return np.sign(value) * x_s[np.argmin(objs)]


def BST_vec(x, u, grp_size):
    """Vectorized block soft-thresholding of vector x at level u."""
    norm_grp = norm(x.reshape(-1, grp_size), axis=1)
    scaling = np.maximum(1 - u / norm_grp, 0)
    return (x.reshape(-1, grp_size) * scaling[:, None]).reshape(x.shape[0])


@njit
def prox_05(x, u):
    """Scalar version of the prox of L0.5 norm."""
    t = (3./2.) * u ** (2./3.)
    if np.abs(x) < t:
        return 0.
    return x * (2./3.) * (1 + np.cos((2./3.) * np.arccos(
        -(3.**(3./2.)/4.) * u * np.abs(x)**(-3./2.))))


@njit
def prox_block_2_05(x, u):
    """Proximal operator of block L0.5 penalty."""
    norm_x = norm(x, ord=2)
    return (prox_05(norm_x, u) / norm_x) * x


@njit
def prox_2_3(x, u):
    """Proximal operator of block L2/3 penalty."""
    t = 2.*(2./3. * u)**(3./4.)
    if np.abs(x) < t:
        return 0.
    z = (x**2 / 16 + np.sqrt(x**4/256 - 8 * u**3 / 729))**(1./3.) + (
        x**2 / 16 - np.sqrt(x**4/256 - 8 * u**3 / 729))**(1./3.)
    res = np.sign(x) * 1./8. * (
        np.sqrt(2.*z) + np.sqrt(2.*np.abs(x)/np.sqrt(2.*z)-2.*z))**3
    return res


def make_correlated_data(
        n_samples=100, n_features=50, n_tasks=1, rho=0.6, snr=3,
        w_true=None, density=0.2, X_density=1, random_state=None):
    r"""Generate a linear regression with correlated design.

    The data are generated according to:

    .. math ::
        y = X w^* + \epsilon

    such that the signal to noise ratio is
    :math:`snr = \frac{||X w^*||}{||\epsilon||}`.

    The generated features have mean 0, variance 1 and the expected correlation
    structure

    .. math ::
        \mathbb E[x_i] = 0~, \quad \mathbb E[x_i^2] = 1  \quad
        and \quad \mathbb E[x_ix_j] = \rho^{|i-j|}

    Parameters
    ----------
    n_samples : int
        Number of samples in the design matrix.
    n_features : int
        Number of features in the design matrix.
    n_tasks : int
        Number of tasks.
    rho : float
        Correlation :math:`\rho` between successive features. The cross
        correlation :math:`C_{i, j}` between feature i and feature j will be
        :math:`\rho^{|i-j|}`. This parameter should be selected in
        :math:`[0, 1[`.
    snr : float or np.inf
        Signal-to-noise ratio.
    w_true : np.array, shape (n_features,) or (n_features, n_tasks)| None
        True regression coefficients. If None, a sparse array with standard
        Gaussian non zero entries is simulated.
    density : float
        Proportion of non zero elements in w_true if the latter is simulated.
    X_density : float in ]0, 1]
        Proportion of elements of X which are non-zero.
    random_state : int | RandomState instance | None (default)
        Determines random number generation for data generation. Use an int to
        make the randomness deterministic.

    Returns
    -------
    X : ndarray or CSC matrix, shape (n_samples, n_features)
        A design matrix with Toeplitz covariance.
    y : ndarray, shape (n_samples,) or (n_samples, n_tasks)
        Observation vector/matrix.
    w_true : ndarray, shape (n_features,) or (n_features, n_tasks)
        True regression vector/matrix of the model.
    """
    if not 0 <= rho < 1:
        raise ValueError("The correlation `rho` should be chosen in [0, 1[.")
    if not 0 < density <= 1:
        raise ValueError("The density should be chosen in ]0, 1].")
    if not 0 < X_density <= 1:
        raise ValueError("The density of X should be chosen in ]0, 1].")
    if snr < 0:
        raise ValueError("The snr should be chosen in [0, inf].")
    rng = check_random_state(random_state)
    nnz = int(density * n_features)

    if rho != 0:
        # X is generated cleverly using an AR model with reason corr and i
        # innovation sigma^2 = 1 - \rho ** 2: X[:, j+1] = rho X[:, j] + eps_j
        # where eps_j = sigma * rng.randn(n_samples)
        sigma = np.sqrt(1 - rho * rho)
        U = rng.randn(n_samples)

        X = np.empty([n_samples, n_features], order='F')
        X[:, 0] = U
        for j in range(1, n_features):
            U *= rho
            U += sigma * rng.randn(n_samples)
            X[:, j] = U
    else:
        X = rng.randn(n_samples, n_features)

    if X_density != 1:
        zeros = rng.binomial(n=1, size=X.shape, p=1 - X_density).astype(bool)
        X[zeros] = 0.
        from scipy import sparse
        X = sparse.csc_matrix(X)

    if w_true is None:
        w_true = np.zeros((n_features, n_tasks))
        support = rng.choice(n_features, nnz, replace=False)
        w_true[support, :] = rng.randn(nnz, n_tasks)
    else:
        if w_true.ndim == 1:
            w_true = w_true[:, None]

    Y = X @ w_true
    noise = rng.randn(n_samples, n_tasks)
    if snr not in [0, np.inf]:
        Y += noise / norm(noise) * norm(Y) / snr
    elif snr == 0:
        Y = noise

    if n_tasks == 1:
        return X, Y.flatten(), w_true.flatten()
    else:
        return X, Y, w_true


def grp_converter(groups, n_features):
    """Create group partition and group indices.

    Parameters
    ----------
    groups : int | list of ints | list of lists of ints
        Partition of features used in the penalty on `w`.
        If an int is passed, groups are contiguous blocks of features, of size
        `groups`.
        If a list of ints is passed, groups are assumed to be contiguous,
        group number `g` being of size `groups[g]`.
        If a list of lists of ints is passed, `groups[g]` contains the
        feature indices of the group number `g`.

    n_features : int
        Number of features.

    Returns
    -------
    grp_indices : array, shape (n_features,)
        The group indices stacked contiguously
        (e.g. [grp1_indices, grp2_indices, ...]).

    grp_ptr : array, shape (n_groups + 1,)
        The group pointers such that two consecutive elements delimit
        the indices of a group in ``grp_indices``.
    """
    if isinstance(groups, int):
        grp_size = groups
        if n_features % grp_size != 0:
            raise ValueError("n_features (%d) is not a multiple of the desired"
                             " group size (%d)" % (n_features, grp_size))
        n_groups = n_features // grp_size
        grp_ptr = grp_size * np.arange(n_groups + 1)
        grp_indices = np.arange(n_features)
    elif isinstance(groups, list) and isinstance(groups[0], int):
        grp_indices = np.arange(n_features)
        grp_ptr = np.cumsum(np.hstack([[0], groups]))
    elif isinstance(groups, list) and isinstance(groups[0], list):
        grp_sizes = np.array([len(ls) for ls in groups])
        grp_ptr = np.cumsum(np.hstack([[0], grp_sizes]))
        grp_indices = np.array([idx for grp in groups for idx in grp])
    else:
        raise ValueError("Unsupported group format.")
    return grp_indices.astype(np.int32), grp_ptr.astype(np.int32)


def check_group_compatible(obj):
    """Check whether ``obj`` is compatible with ``bcd_solver``.

    Parameters
    ----------
    obj : instance of BaseDatafit or BasePenalty
        Object to check.
    """
    obj_name = obj.__class__.__name__
    group_attrs = ('grp_ptr', 'grp_indices')

    for attr in group_attrs:
        if not hasattr(obj, attr):
            raise Exception(
                f"datafit and penalty must be compatible with 'bcd_solver'.\n"
                f"'{obj_name}' is not block-separable. "
                f"Missing '{attr}' attribute."
            )


def _alpha_max_group_lasso(X, y, grp_indices, grp_ptr, weights):
    n_samples = len(y)
    n_groups = len(grp_ptr) - 1
    alpha_max = 0.
    for g in range(n_groups):
        grp_g_indices = grp_indices[grp_ptr[g]: grp_ptr[g+1]]
        alpha_max = max(
            alpha_max,
            norm(X[:, grp_g_indices].T @ y) / (n_samples * weights[g])
        )
    return alpha_max


class AndersonAcceleration:
    """Abstraction of Anderson Acceleration.

    Extrapolate the asymptotic VAR ``w`` and ``Xw``
    based on ``K`` previous iterations.

    Parameters
    ----------
    K : int
        Number of previous iterates to consider for extrapolation.
    """

    def __init__(self, K):
        self.K, self.current_iter = K, 0
        self.arr_w_, self.arr_Xw_ = None, None

    def extrapolate(self, w, Xw):
        """Return w, Xw, and a bool indicating whether they were extrapolated."""
        if self.arr_w_ is None or self.arr_Xw_ is None:
            self.arr_w_ = np.zeros((w.shape[0], self.K+1))
            self.arr_Xw_ = np.zeros((Xw.shape[0], self.K+1))

        if self.current_iter <= self.K:
            self.arr_w_[:, self.current_iter] = w
            self.arr_Xw_[:, self.current_iter] = Xw
            self.current_iter += 1
            return w, Xw, False

        U = np.diff(self.arr_w_, axis=1)  # compute residuals

        # compute extrapolation coefs
        try:
            inv_UTU_ones = np.linalg.solve(U.T @ U, np.ones(self.K))
        except np.linalg.LinAlgError:
            return w, Xw, False
        finally:
            self.current_iter = 0

        # extrapolate
        C = inv_UTU_ones / np.sum(inv_UTU_ones)
        # floating point errors may cause w and Xw to disagree
        return self.arr_w_[:, 1:] @ C, self.arr_Xw_[:, 1:] @ C, True


@njit
def _prox_vec(w, z, penalty, step):
<<<<<<< HEAD
    # evaluate the vectorized proximal operator
    # lipchitz stands for global lipchitz constant
=======
    # evaluate the full proximal operator
>>>>>>> 359f4da5
    n_features = w.shape[0]
    for j in range(n_features):
        w[j] = penalty.prox_1d(z[j], step, j)
    return w


@njit
def spectral_norm(X_data, X_indptr, X_indices, n_samples,
<<<<<<< HEAD
                  max_iter=20, tol=1e-6):
    """Compute the spectral norm of sparse matrix ``X``.

    Apply The power method on ``X @ X.T`` to find its largest eigenvalue.
=======
                  max_iter=100, tol=1e-6):
    """Compute the spectral norm of sparse matrix ``X`` with power method.
>>>>>>> 359f4da5

    Parameters
    ----------
    X_data : array, shape (n_elements,)
         ``data`` attribute of the sparse CSC matrix ``X``.

    X_indptr : array, shape (n_features + 1,)
         ``indptr`` attribute of the sparse CSC matrix ``X``.

    X_indices : array, shape (n_elements,)
         ``indices`` attribute of the sparse CSC matrix ``X``.

    n_samples : int
        number of rows of ``X``.

    max_iter : int, default 20
        Maximum number of power method iterations.

    tol : float, default 1e-6
        Tolerance for convergence.

    Returns
    -------
    eigenvalue : float
        The largest singular value of ``X``.

    References
    ----------
    .. [1] Alfio Quarteroni, Riccardo Sacco, Fausto Saleri "Numerical Mathematics",
<<<<<<< HEAD
        chapiter 5, page 192-195.
    """
    # tol is squared as we evaluate the square of inequality (5.25) in ref [1]
    tol = tol ** 2

=======
        chapter 5, page 192-195.
    """
>>>>>>> 359f4da5
    # init vec with norm(vec) == 1.
    eigenvector = np.random.randn(n_samples)
    eigenvector /= norm(eigenvector)
    eigenvalue = 1.

    for _ in range(max_iter):
        vec = _XXT_dot_vec(X_data, X_indptr, X_indices, eigenvector, n_samples)
        norm_vec = norm(vec)
        eigenvalue = vec @ eigenvector

        # norm(X @ X.T @ eigenvector - eigenvalue * eigenvector) <= tol
<<<<<<< HEAD
        # inequality is squared
        if norm_vec ** 2 - eigenvalue ** 2 <= tol:
=======
        # inequality (5.25) in ref [1] is squared
        if norm_vec ** 2 - eigenvalue ** 2 <= tol ** 2:
>>>>>>> 359f4da5
            break

        eigenvector = vec / norm_vec

    return np.sqrt(eigenvalue)


@njit
def _XXT_dot_vec(X_data, X_indptr, X_indices, vec, n_samples):
    # computes X @ X.T @ vec, with X csc encoded
    return _X_dot_vec(X_data, X_indptr, X_indices,
                      _XT_dot_vec(X_data, X_indptr, X_indices, vec), n_samples)


@njit
def _X_dot_vec(X_data, X_indptr, X_indices, vec, n_samples):
    # compute X @ vec, with X csc encoded
    result = np.zeros(n_samples)

    # loop over features
    for j in range(len(X_indptr) - 1):
        if vec[j] == 0:
            continue

        col_j_rows_idx = slice(X_indptr[j], X_indptr[j+1])
        result[X_indices[col_j_rows_idx]] += vec[j] * X_data[col_j_rows_idx]

    return result


@njit
def _XT_dot_vec(X_data, X_indptr, X_indices, vec):
    # compute X.T @ vec, with X csc encoded
    n_features = len(X_indptr) - 1
    result = np.zeros(n_features)

    for j in range(n_features):
        for idx in range(X_indptr[j], X_indptr[j+1]):
            result[j] += X_data[idx] * vec[X_indices[idx]]

    return result


<<<<<<< HEAD
@njit
def prox_SLOPE(z, alphas):
    """Fast computation for proximal operator of SLOPE.

    Extracted from:
    https://github.com/agisga/grpSLOPE/blob/master/src/proxSortedL1.c

    Arguments
    ---------
    z : array, shape (n_features)
        Non-negative coefficient vector sorted in non-increasing order.

    alphas : array, shape (n_features)
        Regularization hyperparameter sorted in non-increasing order.
    """
    n_features = z.shape[0]
    x = np.empty(n_features)

    k = 0
    idx_i = np.empty((n_features,), dtype=np.int64)
    idx_j = np.empty((n_features,), dtype=np.int64)
    s = np.empty((n_features,), dtype=np.float64)
    w = np.empty((n_features,), dtype=np.float64)

    for i in range(n_features):
        idx_i[k] = i
        idx_j[k] = i
        s[k] = z[i] - alphas[i]
        w[k] = s[k]

        while k > 0 and w[k - 1] <= w[k]:
            k -= 1
            idx_j[k] = i
            s[k] += s[k+1]
            w[k] = s[k] / (i - idx_i[k] + 1)

        k += 1

    for j in range(k):
        d = w[j]
        d = 0 if d < 0 else d
        for i in range(idx_i[j], idx_j[j] + 1):
            x[i] = d

    return x


=======
>>>>>>> 359f4da5
if __name__ == '__main__':
    pass<|MERGE_RESOLUTION|>--- conflicted
+++ resolved
@@ -461,12 +461,7 @@
 
 @njit
 def _prox_vec(w, z, penalty, step):
-<<<<<<< HEAD
-    # evaluate the vectorized proximal operator
-    # lipchitz stands for global lipchitz constant
-=======
     # evaluate the full proximal operator
->>>>>>> 359f4da5
     n_features = w.shape[0]
     for j in range(n_features):
         w[j] = penalty.prox_1d(z[j], step, j)
@@ -475,15 +470,8 @@
 
 @njit
 def spectral_norm(X_data, X_indptr, X_indices, n_samples,
-<<<<<<< HEAD
-                  max_iter=20, tol=1e-6):
-    """Compute the spectral norm of sparse matrix ``X``.
-
-    Apply The power method on ``X @ X.T`` to find its largest eigenvalue.
-=======
                   max_iter=100, tol=1e-6):
     """Compute the spectral norm of sparse matrix ``X`` with power method.
->>>>>>> 359f4da5
 
     Parameters
     ----------
@@ -513,16 +501,8 @@
     References
     ----------
     .. [1] Alfio Quarteroni, Riccardo Sacco, Fausto Saleri "Numerical Mathematics",
-<<<<<<< HEAD
-        chapiter 5, page 192-195.
-    """
-    # tol is squared as we evaluate the square of inequality (5.25) in ref [1]
-    tol = tol ** 2
-
-=======
         chapter 5, page 192-195.
     """
->>>>>>> 359f4da5
     # init vec with norm(vec) == 1.
     eigenvector = np.random.randn(n_samples)
     eigenvector /= norm(eigenvector)
@@ -534,13 +514,8 @@
         eigenvalue = vec @ eigenvector
 
         # norm(X @ X.T @ eigenvector - eigenvalue * eigenvector) <= tol
-<<<<<<< HEAD
-        # inequality is squared
-        if norm_vec ** 2 - eigenvalue ** 2 <= tol:
-=======
         # inequality (5.25) in ref [1] is squared
         if norm_vec ** 2 - eigenvalue ** 2 <= tol ** 2:
->>>>>>> 359f4da5
             break
 
         eigenvector = vec / norm_vec
@@ -584,7 +559,6 @@
     return result
 
 
-<<<<<<< HEAD
 @njit
 def prox_SLOPE(z, alphas):
     """Fast computation for proximal operator of SLOPE.
@@ -632,7 +606,5 @@
     return x
 
 
-=======
->>>>>>> 359f4da5
 if __name__ == '__main__':
     pass