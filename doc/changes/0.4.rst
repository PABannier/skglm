.. _changes_0_4:

Version 0.4 (in progress)
-------------------------
- Add :ref:`GroupLasso Estimator <skglm.GroupLasso>` (PR: :gh:`228`)
- Add support and tutorial for positive coefficients to :ref:`Group Lasso Penalty <skglm.penalties.WeightedGroupL2>` (PR: :gh:`221`)
<<<<<<< HEAD
- Check compatibility with datafit and penalty in solver (PR :gh:`137`)
=======
- Add support to weight samples in the quadratic datafit :ref:`Weighted Quadratic Datafit <skglm.datafit.WeightedQuadratic>` (PR: :gh:`258`)

>>>>>>> d6ab8c26

Version 0.3.1 (2023/12/21)
--------------------------
- Add support for weights and positive coefficients to :ref:`MCPRegression Estimator <skglm.MCPRegression>` (PR: :gh:`184`)
- Move solver specific computations from ``Datafit.initialize()`` to separate ``Datafit`` methods to ease ``Solver`` - ``Datafit`` compatibility check (PR: :gh:`192`)
- Add :ref:`LogSumPenalty <skglm.penalties.LogSumPenalty>` (PR: :gh:`#127`)
- Remove abstract methods in ``BaseDatafit`` and ``BasePenalty`` to make solver/penalty/datafit compatibility check easier (PR :gh:`#205`)
- Add fixed-point distance to build working sets in :ref:`ProxNewton <skglm.solvers.ProxNewton>` solver (:gh:`138`)
- Check compatibility between ``datafit + penalty`` and solver (PR :gh:`137`)<|MERGE_RESOLUTION|>--- conflicted
+++ resolved
@@ -4,12 +4,9 @@
 -------------------------
 - Add :ref:`GroupLasso Estimator <skglm.GroupLasso>` (PR: :gh:`228`)
 - Add support and tutorial for positive coefficients to :ref:`Group Lasso Penalty <skglm.penalties.WeightedGroupL2>` (PR: :gh:`221`)
-<<<<<<< HEAD
 - Check compatibility with datafit and penalty in solver (PR :gh:`137`)
-=======
 - Add support to weight samples in the quadratic datafit :ref:`Weighted Quadratic Datafit <skglm.datafit.WeightedQuadratic>` (PR: :gh:`258`)
 
->>>>>>> d6ab8c26
 
 Version 0.3.1 (2023/12/21)
 --------------------------
