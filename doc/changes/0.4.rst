--- conflicted
+++ resolved
@@ -2,15 +2,12 @@
 
 Version 0.4 (in progress)
 -------------------------
-<<<<<<< HEAD
 
 - Add support for weights and positive coefficients to :ref:`MCPRegression Estimator <skglm.MCPRegression>` (PR: :gh:`184`)
 - Move solver specific computations from ``Datafit.initialize()`` to separate ``Datafit`` methods to ease ``Solver`` - ``Datafit`` compatibility check (PR: :gh:`192`)
-- Check compatibility between ``datafit + penalty`` and solver (PR :gh:`137`)
-=======
 - Add support for weights and positive coefficients to :ref:`MCPRegression Estimator <skglm.MCPRegression>` (PR: :gh:`184`)
 - Move solver specific computations from ``Datafit.initialize()`` to separate ``Datafit`` methods to ease ``Solver`` - ``Datafit`` compatibility check (PR: :gh:`192`)
 - Add :ref:`LogSumPenalty <skglm.penalties.LogSumPenalty>` (PR: :gh:`#127`)
 - Remove abstract methods in ``BaseDatafit`` and ``BasePenalty`` to make solver/penalty/datafit compatibility check easier (PR :gh:`#205`)
 - Add fixed-point distance to build working sets in :ref:`ProxNewton <skglm.solvers.ProxNewton>` solver (:gh:`138`)
->>>>>>> 1b699a3b
+- Check compatibility between ``datafit + penalty`` and solver (PR :gh:`137`)